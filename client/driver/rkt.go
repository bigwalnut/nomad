package driver

import (
	"bytes"
	"context"
	"encoding/json"
	"fmt"
	"io/ioutil"
	"log"
	"net"
	"os"
	"os/exec"
	"path/filepath"
	"regexp"
	"runtime"
	"strconv"
	"strings"
	"syscall"
	"time"

	"github.com/hashicorp/go-plugin"
	"github.com/hashicorp/go-version"
	"github.com/hashicorp/nomad/client/allocdir"
	"github.com/hashicorp/nomad/client/config"
	"github.com/hashicorp/nomad/client/driver/env"
	"github.com/hashicorp/nomad/client/driver/executor"
	dstructs "github.com/hashicorp/nomad/client/driver/structs"
	cstructs "github.com/hashicorp/nomad/client/structs"
	"github.com/hashicorp/nomad/helper"
	"github.com/hashicorp/nomad/helper/fields"
	"github.com/hashicorp/nomad/nomad/structs"
	"github.com/mitchellh/mapstructure"
)

var (
	reRktVersion  = regexp.MustCompile(`rkt [vV]ersion[:]? (\d[.\d]+)`)
	reAppcVersion = regexp.MustCompile(`appc [vV]ersion[:]? (\d[.\d]+)`)
)

const (
	// minRktVersion is the earliest supported version of rkt. rkt added support
	// for CPU and memory isolators in 0.14.0. We cannot support an earlier
	// version to maintain an uniform interface across all drivers
	minRktVersion = "1.0.0"

	// The key populated in the Node Attributes to indicate the presence of the
	// Rkt driver
	rktDriverAttr = "driver.rkt"

	// rktVolumesConfigOption is the key for enabling the use of custom
	// bind volumes.
	rktVolumesConfigOption  = "rkt.volumes.enabled"
	rktVolumesConfigDefault = true

	// rktCmd is the command rkt is installed as.
	rktCmd = "rkt"

	// rktUuidDeadline is how long to wait for the uuid file to be written
	rktUuidDeadline = 5 * time.Second
)

// RktDriver is a driver for running images via Rkt
// We attempt to chose sane defaults for now, with more configuration available
// planned in the future
type RktDriver struct {
	DriverContext

	// A tri-state boolean to know if the fingerprinting has happened and
	// whether it has been successful
	fingerprintSuccess *bool
}

type RktDriverConfig struct {
	ImageName        string              `mapstructure:"image"`
	Command          string              `mapstructure:"command"`
	Args             []string            `mapstructure:"args"`
	TrustPrefix      string              `mapstructure:"trust_prefix"`
	DNSServers       []string            `mapstructure:"dns_servers"`        // DNS Server for containers
	DNSSearchDomains []string            `mapstructure:"dns_search_domains"` // DNS Search domains for containers
	Net              []string            `mapstructure:"net"`                // Networks for the containers
	PortMapRaw       []map[string]string `mapstructure:"port_map"`           //
	PortMap          map[string]string   `mapstructure:"-"`                  // A map of host port and the port name defined in the image manifest file
	Volumes          []string            `mapstructure:"volumes"`            // Host-Volumes to mount in, syntax: /path/to/host/directory:/destination/path/in/container
	InsecureOptions  []string            `mapstructure:"insecure_options"`   // list of args for --insecure-options

	NoOverlay        bool                `mapstructure:"no_overlay"`         // disable overlayfs for rkt run
	Debug            bool                `mapstructure:"debug"`              // Enable debug option for rkt command
}

// rktHandle is returned from Start/Open as a handle to the PID
type rktHandle struct {
	uuid           string
	env            *env.TaskEnv
	taskDir        *allocdir.TaskDir
	pluginClient   *plugin.Client
	executorPid    int
	executor       executor.Executor
	logger         *log.Logger
	killTimeout    time.Duration
	maxKillTimeout time.Duration
	waitCh         chan *dstructs.WaitResult
	doneCh         chan struct{}
}

// rktPID is a struct to map the pid running the process to the vm image on
// disk
type rktPID struct {
	UUID           string
	PluginConfig   *PluginReattachConfig
	ExecutorPid    int
	KillTimeout    time.Duration
	MaxKillTimeout time.Duration
}

// NewRktDriver is used to create a new exec driver
func NewRktDriver(ctx *DriverContext) Driver {
	return &RktDriver{DriverContext: *ctx}
}

func (d *RktDriver) FSIsolation() cstructs.FSIsolation {
	return cstructs.FSIsolationImage
}

// Validate is used to validate the driver configuration
func (d *RktDriver) Validate(config map[string]interface{}) error {
	fd := &fields.FieldData{
		Raw: config,
		Schema: map[string]*fields.FieldSchema{
			"image": &fields.FieldSchema{
				Type:     fields.TypeString,
				Required: true,
			},
			"command": &fields.FieldSchema{
				Type: fields.TypeString,
			},
			"args": &fields.FieldSchema{
				Type: fields.TypeArray,
			},
			"trust_prefix": &fields.FieldSchema{
				Type: fields.TypeString,
			},
			"dns_servers": &fields.FieldSchema{
				Type: fields.TypeArray,
			},
			"dns_search_domains": &fields.FieldSchema{
				Type: fields.TypeArray,
			},
			"net": &fields.FieldSchema{
				Type: fields.TypeArray,
			},
			"port_map": &fields.FieldSchema{
				Type: fields.TypeArray,
			},
			"debug": &fields.FieldSchema{
				Type: fields.TypeBool,
			},
			"volumes": &fields.FieldSchema{
				Type: fields.TypeArray,
			},
<<<<<<< HEAD
			"no_overlay": &fields.FieldSchema{
				Type: fields.TypeBool,
=======
			"insecure_options": &fields.FieldSchema{
				Type: fields.TypeArray,
>>>>>>> 1d61afc2
			},
		},
	}

	if err := fd.Validate(); err != nil {
		return err
	}

	return nil
}

func (d *RktDriver) Abilities() DriverAbilities {
	return DriverAbilities{
		SendSignals: false,
		Exec:        true,
	}
}

func (d *RktDriver) Fingerprint(cfg *config.Config, node *structs.Node) (bool, error) {
	// Only enable if we are root when running on non-windows systems.
	if runtime.GOOS != "windows" && syscall.Geteuid() != 0 {
		if d.fingerprintSuccess == nil || *d.fingerprintSuccess {
			d.logger.Printf("[DEBUG] driver.rkt: must run as root user, disabling")
		}
		delete(node.Attributes, rktDriverAttr)
		d.fingerprintSuccess = helper.BoolToPtr(false)
		return false, nil
	}

	outBytes, err := exec.Command(rktCmd, "version").Output()
	if err != nil {
		delete(node.Attributes, rktDriverAttr)
		d.fingerprintSuccess = helper.BoolToPtr(false)
		return false, nil
	}
	out := strings.TrimSpace(string(outBytes))

	rktMatches := reRktVersion.FindStringSubmatch(out)
	appcMatches := reAppcVersion.FindStringSubmatch(out)
	if len(rktMatches) != 2 || len(appcMatches) != 2 {
		delete(node.Attributes, rktDriverAttr)
		d.fingerprintSuccess = helper.BoolToPtr(false)
		return false, fmt.Errorf("Unable to parse Rkt version string: %#v", rktMatches)
	}

	node.Attributes[rktDriverAttr] = "1"
	node.Attributes["driver.rkt.version"] = rktMatches[1]
	node.Attributes["driver.rkt.appc.version"] = appcMatches[1]

	minVersion, _ := version.NewVersion(minRktVersion)
	currentVersion, _ := version.NewVersion(node.Attributes["driver.rkt.version"])
	if currentVersion.LessThan(minVersion) {
		// Do not allow ancient rkt versions
		d.logger.Printf("[WARN] driver.rkt: please upgrade rkt to a version >= %s", minVersion)
		node.Attributes[rktDriverAttr] = "0"
	}

	// Advertise if this node supports rkt volumes
	if d.config.ReadBoolDefault(rktVolumesConfigOption, rktVolumesConfigDefault) {
		node.Attributes["driver."+rktVolumesConfigOption] = "1"
	}
	d.fingerprintSuccess = helper.BoolToPtr(true)
	return true, nil
}

func (d *RktDriver) Periodic() (bool, time.Duration) {
	return true, 15 * time.Second
}

func (d *RktDriver) Prestart(ctx *ExecContext, task *structs.Task) (*PrestartResponse, error) {
	return nil, nil
}

// Run an existing Rkt image.
func (d *RktDriver) Start(ctx *ExecContext, task *structs.Task) (DriverHandle, error) {
	var driverConfig RktDriverConfig
	if err := mapstructure.WeakDecode(task.Config, &driverConfig); err != nil {
		return nil, err
	}

	driverConfig.PortMap = mapMergeStrStr(driverConfig.PortMapRaw...)

	// ACI image
	img := driverConfig.ImageName

	// Build the command.
	cmdArgs := make([]string, 0, 50)

	// Add debug option to rkt command.
	debug := driverConfig.Debug

	// Add the given trust prefix
	trustPrefix := driverConfig.TrustPrefix
	insecure := false
	if trustPrefix != "" {
		var outBuf, errBuf bytes.Buffer
		cmd := exec.Command(rktCmd, "trust", "--skip-fingerprint-review=true", fmt.Sprintf("--prefix=%s", trustPrefix), fmt.Sprintf("--debug=%t", debug))
		cmd.Stdout = &outBuf
		cmd.Stderr = &errBuf
		if err := cmd.Run(); err != nil {
			return nil, fmt.Errorf("Error running rkt trust: %s\n\nOutput: %s\n\nError: %s",
				err, outBuf.String(), errBuf.String())
		}
		d.logger.Printf("[DEBUG] driver.rkt: added trust prefix: %q", trustPrefix)
	} else {
		// Disble signature verification if the trust command was not run.
		insecure = true
	}

	// if we have a selective insecure_options, prefer them
	// insecure options are rkt's global argument, so we do this before the actual "run"
	if len(driverConfig.InsecureOptions) > 0 {
		cmdArgs = append(cmdArgs, fmt.Sprintf("--insecure-options=%s", strings.Join(driverConfig.InsecureOptions, ",")))
	} else if insecure {
		cmdArgs = append(cmdArgs, "--insecure-options=all")
	}

	// debug is rkt's global argument, so add it before the actual "run"
	cmdArgs = append(cmdArgs, fmt.Sprintf("--debug=%t", debug))

	cmdArgs = append(cmdArgs, "run")

	// disable overlayfs
	if driverConfig.NoOverlay {
		cmdArgs = append(cmdArgs, "--no-overlay=true")
	}

	// Write the UUID out to a file in the state dir so we can read it back
	// in and access the pod by UUID from other commands
	uuidPath := filepath.Join(ctx.TaskDir.Dir, "rkt.uuid")
	cmdArgs = append(cmdArgs, fmt.Sprintf("--uuid-file-save=%s", uuidPath))

	// Convert underscores to dashes in task names for use in volume names #2358
	sanitizedName := strings.Replace(task.Name, "_", "-", -1)

	// Mount /alloc
	allocVolName := fmt.Sprintf("%s-%s-alloc", d.DriverContext.allocID, sanitizedName)
	cmdArgs = append(cmdArgs, fmt.Sprintf("--volume=%s,kind=host,source=%s", allocVolName, ctx.TaskDir.SharedAllocDir))
	cmdArgs = append(cmdArgs, fmt.Sprintf("--mount=volume=%s,target=%s", allocVolName, allocdir.SharedAllocContainerPath))

	// Mount /local
	localVolName := fmt.Sprintf("%s-%s-local", d.DriverContext.allocID, sanitizedName)
	cmdArgs = append(cmdArgs, fmt.Sprintf("--volume=%s,kind=host,source=%s", localVolName, ctx.TaskDir.LocalDir))
	cmdArgs = append(cmdArgs, fmt.Sprintf("--mount=volume=%s,target=%s", localVolName, allocdir.TaskLocalContainerPath))

	// Mount /secrets
	secretsVolName := fmt.Sprintf("%s-%s-secrets", d.DriverContext.allocID, sanitizedName)
	cmdArgs = append(cmdArgs, fmt.Sprintf("--volume=%s,kind=host,source=%s", secretsVolName, ctx.TaskDir.SecretsDir))
	cmdArgs = append(cmdArgs, fmt.Sprintf("--mount=volume=%s,target=%s", secretsVolName, allocdir.TaskSecretsContainerPath))

	// Mount arbitrary volumes if enabled
	if len(driverConfig.Volumes) > 0 {
		if enabled := d.config.ReadBoolDefault(rktVolumesConfigOption, rktVolumesConfigDefault); !enabled {
			return nil, fmt.Errorf("%s is false; cannot use rkt volumes: %+q", rktVolumesConfigOption, driverConfig.Volumes)
		}
		for i, rawvol := range driverConfig.Volumes {
			parts := strings.Split(rawvol, ":")
			if len(parts) != 2 {
				return nil, fmt.Errorf("invalid rkt volume: %q", rawvol)
			}
			volName := fmt.Sprintf("%s-%s-%d", d.DriverContext.allocID, sanitizedName, i)
			cmdArgs = append(cmdArgs, fmt.Sprintf("--volume=%s,kind=host,source=%s", volName, parts[0]))
			cmdArgs = append(cmdArgs, fmt.Sprintf("--mount=volume=%s,target=%s", volName, parts[1]))
		}
	}

	cmdArgs = append(cmdArgs, img)

	// Inject environment variables
	for k, v := range ctx.TaskEnv.Map() {
		cmdArgs = append(cmdArgs, fmt.Sprintf("--set-env=%v=%q", k, v))
	}

	// Check if the user has overridden the exec command.
	if driverConfig.Command != "" {
		cmdArgs = append(cmdArgs, fmt.Sprintf("--exec=%v", driverConfig.Command))
	}

	// Add memory isolator
	cmdArgs = append(cmdArgs, fmt.Sprintf("--memory=%vM", int64(task.Resources.MemoryMB)))

	// Add CPU isolator
	cmdArgs = append(cmdArgs, fmt.Sprintf("--cpu=%vm", int64(task.Resources.CPU)))

	// Add DNS servers
	if len(driverConfig.DNSServers) == 1 && (driverConfig.DNSServers[0] == "host" || driverConfig.DNSServers[0] == "none") {
		// Special case single item lists with the special values "host" or "none"
		cmdArgs = append(cmdArgs, fmt.Sprintf("--dns=%s", driverConfig.DNSServers[0]))
	} else {
		for _, ip := range driverConfig.DNSServers {
			if err := net.ParseIP(ip); err == nil {
				msg := fmt.Errorf("invalid ip address for container dns server %q", ip)
				d.logger.Printf("[DEBUG] driver.rkt: %v", msg)
				return nil, msg
			} else {
				cmdArgs = append(cmdArgs, fmt.Sprintf("--dns=%s", ip))
			}
		}
	}

	// set DNS search domains
	for _, domain := range driverConfig.DNSSearchDomains {
		cmdArgs = append(cmdArgs, fmt.Sprintf("--dns-search=%s", domain))
	}

	// set network
	network := strings.Join(driverConfig.Net, ",")
	if network != "" {
		cmdArgs = append(cmdArgs, fmt.Sprintf("--net=%s", network))
	}

	// Setup port mapping and exposed ports
	if len(task.Resources.Networks) == 0 {
		d.logger.Println("[DEBUG] driver.rkt: No network interfaces are available")
		if len(driverConfig.PortMap) > 0 {
			return nil, fmt.Errorf("Trying to map ports but no network interface is available")
		}
	} else {
		// TODO add support for more than one network
		network := task.Resources.Networks[0]
		for _, port := range network.ReservedPorts {
			var containerPort string

			mapped, ok := driverConfig.PortMap[port.Label]
			if !ok {
				// If the user doesn't have a mapped port using port_map, driver stops running container.
				return nil, fmt.Errorf("port_map is not set. When you defined port in the resources, you need to configure port_map.")
			}
			containerPort = mapped

			hostPortStr := strconv.Itoa(port.Value)

			d.logger.Printf("[DEBUG] driver.rkt: exposed port %s", containerPort)
			// Add port option to rkt run arguments. rkt allows multiple port args
			cmdArgs = append(cmdArgs, fmt.Sprintf("--port=%s:%s", containerPort, hostPortStr))
		}

		for _, port := range network.DynamicPorts {
			// By default we will map the allocated port 1:1 to the container
			var containerPort string

			if mapped, ok := driverConfig.PortMap[port.Label]; ok {
				containerPort = mapped
			} else {
				// If the user doesn't have mapped a port using port_map, driver stops running container.
				return nil, fmt.Errorf("port_map is not set. When you defined port in the resources, you need to configure port_map.")
			}

			hostPortStr := strconv.Itoa(port.Value)

			d.logger.Printf("[DEBUG] driver.rkt: exposed port %s", containerPort)
			// Add port option to rkt run arguments. rkt allows multiple port args
			cmdArgs = append(cmdArgs, fmt.Sprintf("--port=%s:%s", containerPort, hostPortStr))
		}

	}

	// Add user passed arguments.
	if len(driverConfig.Args) != 0 {
		parsed := ctx.TaskEnv.ParseAndReplace(driverConfig.Args)

		// Need to start arguments with "--"
		if len(parsed) > 0 {
			cmdArgs = append(cmdArgs, "--")
		}

		for _, arg := range parsed {
			cmdArgs = append(cmdArgs, fmt.Sprintf("%v", arg))
		}
	}

	pluginLogFile := filepath.Join(ctx.TaskDir.Dir, fmt.Sprintf("%s-executor.out", task.Name))
	executorConfig := &dstructs.ExecutorConfig{
		LogFile:  pluginLogFile,
		LogLevel: d.config.LogLevel,
	}

	execIntf, pluginClient, err := createExecutor(d.config.LogOutput, d.config, executorConfig)
	if err != nil {
		return nil, err
	}

	// The task's environment is set via --set-env flags above, but the rkt
	// command itself needs an evironment with PATH set to find iptables.
	eb := env.NewEmptyBuilder()
	filter := strings.Split(d.config.ReadDefault("env.blacklist", config.DefaultEnvBlacklist), ",")
	rktEnv := eb.SetHostEnvvars(filter).Build()
	executorCtx := &executor.ExecutorContext{
		TaskEnv: rktEnv,
		Driver:  "rkt",
		AllocID: d.DriverContext.allocID,
		Task:    task,
		TaskDir: ctx.TaskDir.Dir,
		LogDir:  ctx.TaskDir.LogDir,
	}
	if err := execIntf.SetContext(executorCtx); err != nil {
		pluginClient.Kill()
		return nil, fmt.Errorf("failed to set executor context: %v", err)
	}

	absPath, err := GetAbsolutePath(rktCmd)
	if err != nil {
		return nil, err
	}

	execCmd := &executor.ExecCommand{
		Cmd:  absPath,
		Args: cmdArgs,
		User: task.User,
	}
	ps, err := execIntf.LaunchCmd(execCmd)
	if err != nil {
		pluginClient.Kill()
		return nil, err
	}

	// Wait for UUID file to get written
	uuid := ""
	deadline := time.Now().Add(rktUuidDeadline)
	var lastErr error
	for time.Now().Before(deadline) {
		if uuidBytes, err := ioutil.ReadFile(uuidPath); err != nil {
			lastErr = err
		} else {
			uuid = string(uuidBytes)
			break
		}
		time.Sleep(400 * time.Millisecond)
	}
	if uuid == "" {
		d.logger.Printf("[WARN] driver.rkt: reading uuid from %q failed; unable to run script checks for task %q. Last error: %v",
			uuidPath, d.taskName, lastErr)
	}

	d.logger.Printf("[DEBUG] driver.rkt: started ACI %q (UUID: %s) for task %q with: %v", img, uuid, d.taskName, cmdArgs)
	maxKill := d.DriverContext.config.MaxKillTimeout
	h := &rktHandle{
		uuid:           uuid,
		env:            rktEnv,
		taskDir:        ctx.TaskDir,
		pluginClient:   pluginClient,
		executor:       execIntf,
		executorPid:    ps.Pid,
		logger:         d.logger,
		killTimeout:    GetKillTimeout(task.KillTimeout, maxKill),
		maxKillTimeout: maxKill,
		doneCh:         make(chan struct{}),
		waitCh:         make(chan *dstructs.WaitResult, 1),
	}
	go h.run()
	return h, nil
}

func (d *RktDriver) Cleanup(*ExecContext, *CreatedResources) error { return nil }

func (d *RktDriver) Open(ctx *ExecContext, handleID string) (DriverHandle, error) {
	// Parse the handle
	pidBytes := []byte(strings.TrimPrefix(handleID, "Rkt:"))
	id := &rktPID{}
	if err := json.Unmarshal(pidBytes, id); err != nil {
		return nil, fmt.Errorf("failed to parse Rkt handle '%s': %v", handleID, err)
	}

	pluginConfig := &plugin.ClientConfig{
		Reattach: id.PluginConfig.PluginConfig(),
	}
	exec, pluginClient, err := createExecutorWithConfig(pluginConfig, d.config.LogOutput)
	if err != nil {
		d.logger.Println("[ERROR] driver.rkt: error connecting to plugin so destroying plugin pid and user pid")
		if e := destroyPlugin(id.PluginConfig.Pid, id.ExecutorPid); e != nil {
			d.logger.Printf("[ERROR] driver.rkt: error destroying plugin and executor pid: %v", e)
		}
		return nil, fmt.Errorf("error connecting to plugin: %v", err)
	}

	// The task's environment is set via --set-env flags in Start, but the rkt
	// command itself needs an evironment with PATH set to find iptables.
	eb := env.NewEmptyBuilder()
	filter := strings.Split(d.config.ReadDefault("env.blacklist", config.DefaultEnvBlacklist), ",")
	rktEnv := eb.SetHostEnvvars(filter).Build()

	ver, _ := exec.Version()
	d.logger.Printf("[DEBUG] driver.rkt: version of executor: %v", ver.Version)
	// Return a driver handle
	h := &rktHandle{
		uuid:           id.UUID,
		env:            rktEnv,
		taskDir:        ctx.TaskDir,
		pluginClient:   pluginClient,
		executorPid:    id.ExecutorPid,
		executor:       exec,
		logger:         d.logger,
		killTimeout:    id.KillTimeout,
		maxKillTimeout: id.MaxKillTimeout,
		doneCh:         make(chan struct{}),
		waitCh:         make(chan *dstructs.WaitResult, 1),
	}
	go h.run()
	return h, nil
}

func (h *rktHandle) ID() string {
	// Return a handle to the PID
	pid := &rktPID{
		UUID:           h.uuid,
		PluginConfig:   NewPluginReattachConfig(h.pluginClient.ReattachConfig()),
		KillTimeout:    h.killTimeout,
		MaxKillTimeout: h.maxKillTimeout,
		ExecutorPid:    h.executorPid,
	}
	data, err := json.Marshal(pid)
	if err != nil {
		h.logger.Printf("[ERR] driver.rkt: failed to marshal rkt PID to JSON: %s", err)
	}
	return fmt.Sprintf("Rkt:%s", string(data))
}

func (h *rktHandle) WaitCh() chan *dstructs.WaitResult {
	return h.waitCh
}

func (h *rktHandle) Update(task *structs.Task) error {
	// Store the updated kill timeout.
	h.killTimeout = GetKillTimeout(task.KillTimeout, h.maxKillTimeout)
	h.executor.UpdateTask(task)

	// Update is not possible
	return nil
}

func (h *rktHandle) Exec(ctx context.Context, cmd string, args []string) ([]byte, int, error) {
	if h.uuid == "" {
		return nil, 0, fmt.Errorf("unable to find rkt pod UUID")
	}
	// enter + UUID + cmd + args...
	enterArgs := make([]string, 3+len(args))
	enterArgs[0] = "enter"
	enterArgs[1] = h.uuid
	enterArgs[2] = cmd
	copy(enterArgs[3:], args)
	return executor.ExecScript(ctx, h.taskDir.Dir, h.env, nil, rktCmd, enterArgs)
}

func (h *rktHandle) Signal(s os.Signal) error {
	return fmt.Errorf("Rkt does not support signals")
}

// Kill is used to terminate the task. We send an Interrupt
// and then provide a 5 second grace period before doing a Kill.
func (h *rktHandle) Kill() error {
	h.executor.ShutDown()
	select {
	case <-h.doneCh:
		return nil
	case <-time.After(h.killTimeout):
		return h.executor.Exit()
	}
}

func (h *rktHandle) Stats() (*cstructs.TaskResourceUsage, error) {
	return nil, DriverStatsNotImplemented
}

func (h *rktHandle) run() {
	ps, werr := h.executor.Wait()
	close(h.doneCh)
	if ps.ExitCode == 0 && werr != nil {
		if e := killProcess(h.executorPid); e != nil {
			h.logger.Printf("[ERROR] driver.rkt: error killing user process: %v", e)
		}
	}

	// Exit the executor
	if err := h.executor.Exit(); err != nil {
		h.logger.Printf("[ERR] driver.rkt: error killing executor: %v", err)
	}
	h.pluginClient.Kill()

	// Send the results
	h.waitCh <- dstructs.NewWaitResult(ps.ExitCode, 0, werr)
	close(h.waitCh)
}<|MERGE_RESOLUTION|>--- conflicted
+++ resolved
@@ -157,13 +157,10 @@
 			"volumes": &fields.FieldSchema{
 				Type: fields.TypeArray,
 			},
-<<<<<<< HEAD
 			"no_overlay": &fields.FieldSchema{
 				Type: fields.TypeBool,
-=======
 			"insecure_options": &fields.FieldSchema{
 				Type: fields.TypeArray,
->>>>>>> 1d61afc2
 			},
 		},
 	}
